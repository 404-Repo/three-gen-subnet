--- conflicted
+++ resolved
@@ -7,7 +7,6 @@
 from pydantic import BaseModel, constr
 import torch
 import uvicorn
-import torch
 
 from lib.validation_pipeline import Validator
 from lib.rendering_pipeline import Renderer
@@ -62,33 +61,21 @@
     - ResponseData: An instance of ResponseData containing the scores generated from the validation process.
 
     """
-<<<<<<< HEAD
-
-    print("[INFO] Start validating the input 3D data.")
-    print(f"[INFO] Input prompt: {request.prompt}")
-    t1 = time()
-
-    renderer = Renderer(512, 512)
-    result = renderer.init_gaussian_splatting_renderer(request.data)
-    if result:
-        images = renderer.render_gaussian_splatting_views(10, 5.0)
-        score = app.state.validator.validate(images, request.prompt)
-    else:
-        score = 0
-=======
     print(f"[INFO] Start validating the input 3D data. Data size: {len(request.data)}")
     print(f"[INFO] Input prompt: {request.prompt}")
     t1 = time()
 
     try:
         renderer = Renderer(512, 512)
-        renderer.init_gaussian_splatting_renderer()
-        images = renderer.render_gaussian_splatting_views(request.data, 10, 5.0)
-        score = app.state.validator.validate(images, request.prompt)
+        result = renderer.init_gaussian_splatting_renderer(request.data)
+        if result:
+            images = renderer.render_gaussian_splatting_views(10, 5.0)
+            score = app.state.validator.validate(images, request.prompt)
+        else:
+            score = 0
     except Exception as e:
         print(f"[ERROR] Validation failed with: {e}")
         score = 0.0
->>>>>>> ebac40df
 
     t2 = time()
     print(f"[INFO] Score: {score}")
@@ -97,12 +84,9 @@
     gc.collect()
     torch.cuda.empty_cache()
 
-<<<<<<< HEAD
-=======
     t3 = time()
     print(f"[INFO] Garbage collection took: {t3 - t2} sec")
 
->>>>>>> ebac40df
     return ResponseData(score=score)
 
 
